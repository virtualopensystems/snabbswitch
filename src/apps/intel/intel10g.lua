--- Device driver for the Intel 82599 10-Gigabit Ethernet controller.
--- This is one of the most popular production 10G Ethernet
--- controllers on the market and it is readily available in
--- affordable (~$400) network cards made by Intel and others.
---
--- You will need to familiarize yourself with the excellent [data
--- sheet]() to understand this module.

module(...,package.seeall)

local ffi      = require "ffi"
local C        = ffi.C
local lib      = require("core.lib")
local pci      = require("lib.hardware.pci")
local register = require("lib.hardware.register")
local index_set = require("lib.index_set")
local macaddress = require("lib.macaddress")

local bits, bitset = lib.bits, lib.bitset
local band, bor, lshift = bit.band, bit.bor, bit.lshift

num_descriptors = 512
--num_descriptors = 32


local function pass (...) return ... end


--- ### SF: single function: non-virtualized device
local M_sf = {}; M_sf.__index = M_sf

function new_sf (pciaddress)
   local dev = { pciaddress = pciaddress, -- PCI device address
                 fd = false,       -- File descriptor for PCI memory
                 r = {},           -- Configuration registers
                 s = {},           -- Statistics registers
                 txdesc = 0,     -- Transmit descriptors (pointer)
                 txdesc_phy = 0, -- Transmit descriptors (physical address)
                 txpackets = {},   -- Tx descriptor index -> packet mapping
                 tdh = 0,          -- Cache of transmit head (TDH) register
                 tdt = 0,          -- Cache of transmit tail (TDT) register
                 rxdesc = 0,     -- Receive descriptors (pointer)
                 rxdesc_phy = 0, -- Receive descriptors (physical address)
                 rxpackets = {},   -- Rx descriptor index -> packet mapping
                 rdh = 0,          -- Cache of receive head (RDH) register
                 rdt = 0,          -- Cache of receive tail (RDT) register
                 rxnext = 0        -- Index of next buffer to receive
              }
   return setmetatable(dev, M_sf)
end


function M_sf:open ()
   pci.set_bus_master(self.pciaddress, true)
   self.base, self.fd = pci.map_pci_memory(self.pciaddress, 0)
   register.define(config_registers_desc, self.r, self.base)
   register.define(transmit_registers_desc, self.r, self.base)
   register.define(receive_registers_desc, self.r, self.base)
   register.define(statistics_registers_desc, self.s, self.base)
   self.txpackets = ffi.new("struct packet *[?]", num_descriptors)
   self.rxpackets = ffi.new("struct packet *[?]", num_descriptors)
   return self:init()
end

function M_sf:close()
   if self.free_receive_buffers then
      self:free_receive_buffers()
   end
   if self.discard_unsent_packets then
      self:discard_unsent_packets()
      C.usleep(1000)
   end
   if self.fd then
      pci.close_pci_resource(self.fd, self.base)
      self.fd = false
   end
   self:free_dma_memory()
end

--- See data sheet section 4.6.3 "Initialization Sequence."

function M_sf:init ()
   return self
      :init_dma_memory()
      :disable_interrupts()
      :global_reset()
      :wait_eeprom_autoread()
      :wait_dma()
      :init_statistics()
      :init_receive()
      :init_transmit()
      :wait_enable()
end


<<<<<<< HEAD
function M_sf:init_dma_memory ()
   self.rxdesc, self.rxdesc_phy =
      memory.dma_alloc(num_descriptors * ffi.sizeof(rxdesc_t))
   self.txdesc, self.txdesc_phy =
      memory.dma_alloc(num_descriptors * ffi.sizeof(txdesc_t))
   -- Add bounds checking
   --self.rxdesc = lib.bounds_checked(rxdesc_t, self.rxdesc, 0, num_descriptors)
   --self.txdesc = lib.bounds_checked(txdesc_t, self.txdesc, 0, num_descriptors)

   -- without bounds checking:
   self.rxdesc = ffi.cast(ffi.typeof("$*",rxdesc_t), self.rxdesc)
   self.txdesc = ffi.cast(ffi.typeof("$*",txdesc_t), self.txdesc)
   return self
=======
function M_sf:recheck()
   local mask = bits{Link_up=30}
   if band(self.r.LINKS(), mask) == mask then
      return self
   else
      return self
         :disable_interrupts()
         :global_reset()
         :wait_eeprom_autoread()
         :wait_dma()
         :init_statistics()
         :init_receive()
         :init_transmit()
         :wait_enable()
         :wait_linkup()
   end
end

do
   local _rx_pool = {}
   local _tx_pool = {}

   local function get_ring(ct, pool)
      local spot, v = next(pool)
      if spot and v then
         pool[spot] = nil
         return v.ptr, v.phy
      end
      local ptr, phy =
         memory.dma_alloc(num_descriptors * ffi.sizeof(ct))
      ptr = lib.bounds_checked(ct, ptr, 0, num_descriptors)
      return ptr, phy
   end

   function M_sf:init_dma_memory ()
      self.rxdesc, self.rxdesc_phy = get_ring(rxdesc_t, _rx_pool)
      self.txdesc, self.txdesc_phy = get_ring(txdesc_t, _tx_pool)
      return self
   end

   function M_sf:free_dma_memory()
      _rx_pool[#_rx_pool+1] = {ptr = self.rxdesc, phy = self.rxdesc_phy}
      _tx_pool[#_tx_pool+1] = {ptr = self.txdesc, phy = self.txdesc_phy}
      return self
   end
>>>>>>> 18fe95c0
end

function M_sf:global_reset ()
   local reset = bits{LinkReset=3, DeviceReset=26}
   self.r.CTRL(reset)
   C.usleep(1000)
   self.r.CTRL:wait(reset, 0)
   return self
end

function M_sf:disable_interrupts () return self end --- XXX do this
function M_sf:wait_eeprom_autoread ()
   self.r.EEC:wait(bits{AutoreadDone=9})
   return self
end

function M_sf:wait_dma ()
   self.r.RDRXCTL:wait(bits{DMAInitDone=3})
   return self
end

function M_sf:init_statistics ()
   -- Read and then zero each statistic register
   for _,reg in pairs(self.s) do reg:read() reg:reset() end
   return self
end

function M_sf:init_receive ()
   self.r.RXCTRL:clr(bits{RXEN=0})
   self:set_promiscuous_mode() -- NB: don't need to program MAC address filter
   self.r.HLREG0(bits{
      TXCRCEN=0, RXCRCSTRP=1, JUMBOEN=2, rsv2=3, TXPADEN=10,
      rsvd3=11, rsvd4=13, MDCSPD=16
   })
   self.r.MAXFRS(lshift(9000+18, 16))
   self:set_receive_descriptors()
   self.r.RXCTRL:set(bits{RXEN=0})
   return self
end

function M_sf:set_rx_buffersize(rx_buffersize)
   rx_buffersize = math.min(16, math.floor((rx_buffersize or 16384) / 1024))  -- size in KB, max 16KB
   assert (rx_buffersize > 0, "rx_buffersize must be more than 1024")
   self.rx_buffersize = rx_buffersize * 1024
   self.r.SRRCTL(bits({DesctypeLSB=25}, rx_buffersize))
   return self
end

function M_sf:set_receive_descriptors ()
   self:set_rx_buffersize(16384)        -- start at max

   self.r.RDBAL(self.rxdesc_phy % 2^32)
   self.r.RDBAH(self.rxdesc_phy / 2^32)
   self.r.RDLEN(num_descriptors * ffi.sizeof(rxdesc_t))
   return self
end

function M_sf:wait_enable ()
   self.r.RXDCTL(bits{Enable=25})
   self.r.RXDCTL:wait(bits{enable=25})
   self.r.TXDCTL:wait(bits{Enable=25})
   return self
end

function M_sf:set_promiscuous_mode ()
   self.r.FCTRL(bits({MPE=8, UPE=9, BAM=10}))
   return self
end

function M_sf:init_transmit ()
   self.r.HLREG0:set(bits{TXCRCEN=0})
   self:set_transmit_descriptors()
   self.r.DMATXCTL:set(bits{TE=0})
   return self
end

function M_sf:set_transmit_descriptors ()
   self.r.TDBAL(self.txdesc_phy % 2^32)
   self.r.TDBAH(self.txdesc_phy / 2^32)
   self.r.TDLEN(num_descriptors * ffi.sizeof(txdesc_t))
   return self
end


--- ### Transmit

--- See datasheet section 7.1 "Inline Functions -- Transmit Functionality."

local txdesc_flags = bits{ifcs=25, dext=29, dtyp0=20, dtyp1=21, eop=24}

function M_sf:transmit (p)
   self.txdesc[self.tdt].address = memory.virtual_to_physical(p.data)
   self.txdesc[self.tdt].options = bor(p.length, txdesc_flags, lshift(p.length+0ULL, 46))
   self.txpackets[self.tdt] = p
   self.tdt = band(self.tdt + 1, num_descriptors - 1)
end

function M_sf:sync_transmit ()
   local old_tdh = self.tdh
   self.tdh = self.r.TDH()
   C.full_memory_barrier()
   -- Release processed buffers
   if old_tdh ~= self.tdh then
      while old_tdh ~= self.tdh do
         packet.free(self.txpackets[old_tdh])
         self.txpackets[old_tdh] = nil
         old_tdh = band(old_tdh + 1, num_descriptors - 1)
      end
   end
   self.r.TDT(self.tdt)
end

function M_sf:can_transmit ()
   return band(self.tdt + 1, num_descriptors - 1) ~= self.tdh
end

function M_sf:discard_unsent_packets()
   local old_tdt = self.tdt
   self.tdt = self.r.TDT()
   self.tdh = self.r.TDH()
   self.r.TDT(self.tdh)
   while old_tdt ~= self.tdh do
      old_tdt = band(old_tdt - 1, num_descriptors - 1)
      packet.deref(self.txpackets[old_tdt])
      self.txdesc[old_tdt].address = 0
      self.txdesc[old_tdt].options = 0
   end
   self.tdt = self.tdh
end

--- See datasheet section 7.1 "Inline Functions -- Receive Functionality."

function M_sf:receive ()
   assert(self:can_receive())
   local wb = self.rxdesc[self.rxnext].wb
   local p = self.rxpackets[self.rxnext]
   p.length = wb.pkt_len
   self.rxpackets[self.rxnext] = nil
   self.rxnext = band(self.rxnext + 1, num_descriptors - 1)
   return p
end

function M_sf:can_receive ()
   return self.rxnext ~= self.rdh and band(self.rxdesc[self.rxnext].wb.xstatus_xerror, 1) == 1
end

function M_sf:can_add_receive_buffer ()
   return band(self.rdt + 1, num_descriptors - 1) ~= self.rxnext
end

function M_sf:add_receive_buffer (p)
   assert(self:can_add_receive_buffer())
   local desc = self.rxdesc[self.rdt].data
   desc.address, desc.dd = memory.virtual_to_physical(p.data), 0
   self.rxpackets[self.rdt] = p
   self.rdt = band(self.rdt + 1, num_descriptors - 1)
end

function M_sf:free_receive_buffers ()
   while self.rdt ~= self.rdh do
      self.rdt = band(self.rdt - 1, num_descriptors - 1)
      local desc = self.rxdesc[self.rdt].data
      desc.address, desc.dd = 0, 0
      packet.free(self.rxpackets[self.rdt])
      self.rxpackets[self.rdt] = nil
   end
end

function M_sf:sync_receive ()
   -- XXX I have been surprised to see RDH = num_descriptors,
   --     must check what that means. -luke
   self.rdh = math.min(self.r.RDH(), num_descriptors-1)
   assert(self.rdh < num_descriptors)
   C.full_memory_barrier()
   self.r.RDT(self.rdt)
end

function M_sf:wait_linkup ()
   local mask = bits{Link_up=30}
   for count = 1, 500 do
      if band(self.r.LINKS(), mask) == mask then
         return self
      end
      C.usleep(1000)
   end
   io.write ('never got link up: ', self.pciaddress, '\n')
   return self
end

--- ### Status and diagnostics


-- negotiate access to software/firmware shared resource
-- section 10.5.4
function negotiated_autoc (dev, f)
   local function waitfor (test, attempts, interval)
      interval = interval or 100
      for count = 1,attempts do
         if test() then return true end
         C.usleep(interval)
         io.flush()
      end
      return false
   end
   local function tb (reg, mask, val)
      return function() return bit.band(reg(), mask) == (val or mask) end
   end

   local gotresource = waitfor(function()
      local accessible = false
      local softOK = waitfor (tb(dev.r.SWSM, bits{SMBI=0},0), 30100)
      dev.r.SWSM:set(bits{SWESMBI=1})
      local firmOK = waitfor (tb(dev.r.SWSM, bits{SWESMBI=1}), 30000)
      accessible = bit.band(dev.r.SW_FW_SYNC(), 0x108) == 0
      if not firmOK then
         dev.r.SW_FW_SYNC:clr(0x03E0)   -- clear all firmware bits
         accessible = true
      end
      if not softOK then
         dev.r.SW_FW_SYNC:clr(0x1F)     -- clear all software bits
         accessible = true
      end
      if accessible then
         dev.r.SW_FW_SYNC:set(0x8)
      end
      dev.r.SWSM:clr(bits{SMBI=0, SWESMBI=1})
      if not accessible then C.usleep(100) end
      return accessible
   end, 10000)   -- TODO: only twice
   if not gotresource then error("Can't acquire shared resource") end

   local r = f(dev)

   waitfor (tb(dev.r.SWSM, bits{SMBI=0},0), 30100)
   dev.r.SWSM:set(bits{SWESMBI=1})
   waitfor (tb(dev.r.SWSM, bits{SWESMBI=1}), 30000)
   dev.r.SW_FW_SYNC:clr(0x108)
   dev.r.SWSM:clr(bits{SMBI=0, SWESMBI=1})
   return r
end


function set_SFI (dev, lms)
   lms = lms or bit.lshift(0x3, 13)         -- 10G SFI
   local autoc = dev.r.AUTOC()
   if bit.band(autoc, bit.lshift(0x7, 13)) == lms then
      dev.r.AUTOC(bits({restart_AN=12}, bit.bxor(autoc, 0x8000)))      -- flip LMS[2] (15)
      lib.waitfor(function ()
         return bit.band(dev.r.ANLP1(), 0xF0000) ~= 0
      end)
   end

   dev.r.AUTOC(bit.bor(bit.band(autoc, 0xFFFF1FFF), lms))
   return dev
end

function M_sf:autonegotiate_sfi ()
   return negotiated_autoc(self, function()
      set_SFI(self)
      self.r.AUTOC:set(bits{restart_AN=12})
      self.r.AUTOC2(0x00020000)
      return self
   end)
end


--- ### PF: the physiscal device in a virtualized setup
local M_pf = {}; M_pf.__index = M_pf

function new_pf (pciaddress)
   local dev = { pciaddress = pciaddress, -- PCI device address
                 r = {},           -- Configuration registers
                 s = {},           -- Statistics registers
                 qs = {},          -- queue statistic registers
                 mac_set = index_set:new(127, "MAC address table"),
                 vlan_set = index_set:new(64, "VLAN Filter table"),
                 mirror_set = index_set:new(4, "Mirror pool table"),
              }
   return setmetatable(dev, M_pf)
end

function M_pf:open ()
   pci.set_bus_master(self.pciaddress, true)
   self.base, self.fd = pci.map_pci_memory(self.pciaddress, 0)
   register.define(config_registers_desc, self.r, self.base)
   register.define_array(switch_config_registers_desc, self.r, self.base)
   register.define_array(packet_filter_desc, self.r, self.base)
   register.define(statistics_registers_desc, self.s, self.base)
   register.define_array(queue_statistics_registers_desc, self.qs, self.base)
   return self:init()
end

function M_pf:close()
   if self.fd then
      pci.close_pci_resource(self.fd, self.base)
      self.fd = false
   end
end

function M_pf:init ()
   return self
      :disable_interrupts()
      :global_reset()
      :autonegotiate_sfi()
      :wait_eeprom_autoread()
      :wait_dma()
      :set_vmdq_mode()
      :init_statistics()
      :init_receive()
      :init_transmit()
      :wait_linkup()
      :recheck()
end

function M_pf:recheck()
   local mask = bits{Link_up=30}
   if band(self.r.LINKS(), mask) == mask then
      return self
   else
      return self
         :disable_interrupts()
         :global_reset()
         :autonegotiate_sfi()
         :wait_eeprom_autoread()
         :wait_dma()
         :set_vmdq_mode()
         :init_statistics()
         :init_receive()
         :init_transmit()
         :wait_linkup()
   end
end

M_pf.global_reset = M_sf.global_reset
M_pf.disable_interrupts = M_sf.disable_interrupts
M_pf.set_receive_descriptors = pass
M_pf.set_transmit_descriptors = pass
M_pf.autonegotiate_sfi = M_sf.autonegotiate_sfi
M_pf.wait_eeprom_autoread = M_sf.wait_eeprom_autoread
M_pf.wait_dma = M_sf.wait_dma
M_pf.init_statistics = M_sf.init_statistics
M_pf.set_promiscuous_mode = M_sf.set_promiscuous_mode
M_pf.init_receive = M_sf.init_receive
M_pf.init_transmit = M_sf.init_transmit
M_pf.wait_linkup = M_sf.wait_linkup

function M_pf:set_vmdq_mode ()
   self.r.RTTDCS(bits{VMPAC=1,ARBDIS=6,BDPM=22})       -- clear TDPAC,TDRM=4, BPBFSM
   self.r.RFCTL:set(bits{RSC_Dis=5})             -- no RSC
   self.r.MRQC(0x08)     -- 1000b -> 64 pools, x2queues, no RSS, no IOV
   self.r.MTQC(bits{VT_Ena=1, Num_TC_OR_Q=2})    -- 128 Tx Queues, 64 VMs (4.6.11.3.3)
   self.r.PFVTCTL(bits{VT_Ena=0, Rpl_En=30, DisDefPool=29})     -- enable virtualization, replication enabled
   self.r.PFDTXGSWC:set(bits{LBE=0})             -- enable Tx to Rx loopback
   self.r.RXPBSIZE[0](0x80000)             -- no DCB: all queues to PB0 (0x200<<10)
   self.r.TXPBSIZE[0](0x28000)             -- (0xA0<<10)
   self.r.TXPBTHRESH[0](0xA0)
   self.r.FCRTH[0](0x10000)
   self.r.RXDSTATCTRL(0x10)                 -- Rx DMA Statistic for all queues
   self.r.VLNCTRL:set(bits{VFE=30})         -- Vlan filter enable
   for i = 1, 7 do
      self.r.RXPBSIZE[i](0x00)
      self.r.TXPBSIZE[i](0x00)
      self.r.TXPBTHRESH[i](0x00)
   end
   for i = 0, 7 do
      self.r.RTTDT2C[i](0x00)
      self.r.RTTPT2C[i](0x00)
      self.r.ETQF[i](0x00)                 -- disable ethertype filter
      self.r.ETQS[0](0x00)
   end
   -- clear PFQDE.QDE (queue drop enable) for each queue
   for i = 0, 127 do
      self.r.PFQDE(bor(lshift(1,16), lshift(i,8)))
      self.r.FTQF[i](0x00)                 -- disable L3/4 filter
      self.r.RAH[i](0)
      self.r.RAL[i](0)
      self.r.VFTA[i](0)
      self.r.PFVLVFB[i](0)
   end
   for i = 0, 63 do
      self.r.RTTDQSEL(i)
      self.r.RTTDT1C(0x00)
      self.r.PFVLVF[i](0)
   end
   for i = 0, 31 do
      self.r.RETA[i](0x00)                 -- clear redirection table
   end

   self.r.RTRUP2TC(0x00)                   -- Rx UPnMAP = 0
   self.r.RTTUP2TC(0x00)                   -- Tx UPnMAP = 0
      -- move to vf initialization
--    set_pool_transmit_weight(dev, 0, 0x1000)     -- pool 0 must be initialized, set at range midpoint
   self.r.DTXMXSZRQ(0xFFF)
   self.r.MFLCN(bits{RFCE=3})            -- optional? enable legacy flow control
   self.r.FCCFG(bits{TFCE=3})
   self.r.RTTDCS:clr(bits{ARBDIS=6})
   return self
end

--- ### VF: virtualized device
local M_vf = {}; M_vf.__index = M_vf

-- it's the PF who creates a VF
function M_pf:new_vf (poolnum)
   assert(poolnum < 64, "Pool overflow: Intel 82599 can only have up to 64 virtualized devices.")
   local txqn = poolnum*2
   local rxqn = poolnum*2
   local vf = {
      pf = self,
      -- some things are shared with the main device...
      base = self.base,             -- mmap()ed register file
      s = self.s,                   -- Statistics registers
      -- and others are our own
      r = {},                       -- Configuration registers
      poolnum = poolnum,
      txqn = txqn,                  -- Transmit queue number
      txdesc = 0,                   -- Transmit descriptors (pointer)
      txdesc_phy = 0,               -- Transmit descriptors (io address)
      txpackets = {},               -- Tx descriptor index -> packet mapping
      tdh = 0,                      -- Cache of transmit head (TDH) register
      tdt = 0,                      -- Cache of transmit tail (TDT) register
      rxqn = rxqn,                   -- receive queue number
      rxdesc = 0,                   -- Receive descriptors (pointer)
      rxdesc_phy = 0,               -- Receive descriptors (physical address)
      rxpackets = {},               -- Rx descriptor index -> packet mapping
      rdh = 0,                      -- Cache of receive head (RDH) register
      rdt = 0,                      -- Cache of receive tail (RDT) register
      rxnext = 0,                   -- Index of next buffer to receive
   }
   return setmetatable(vf, M_vf)
end

function M_vf:open (opts)
   register.define(transmit_registers_desc, self.r, self.base, self.txqn)
   register.define(receive_registers_desc, self.r, self.base, self.rxqn)
   self.txpackets = ffi.new("struct packet *[?]", num_descriptors)
   self.rxpackets = ffi.new("struct packet *[?]", num_descriptors)
   return self:init(opts)
end

function M_vf:close()
   local poolnum = self.poolnum or 0
   local pf = self.pf

   if self.free_receive_buffers then
      self:free_receive_buffers()
   end
   if self.discard_unsent_packets then
      self:discard_unsent_packets()
      C.usleep(1000)
   end

   -- unset_tx_rate
   self:set_tx_rate(0, 0)
   self
      :unset_mirror()
      :unset_VLAN()
   -- unset MAC
   do
      local msk = bits{Ena=self.poolnum%32}
      for mac_index = 0, 127 do
         pf.r.MPSAR[2*mac_index + math.floor(poolnum/32)]:clr(msk)
      end
   end

   self:disable_transmit()
      :disable_receive()
      :free_dma_memory()

   return self
end

function M_vf:reconfig(opts)
   local poolnum = self.poolnum or 0
   local pf = self.pf

   self
      :unset_mirror()
      :unset_VLAN()
      :unset_MAC()
   do
      local msk = bits{Ena=self.poolnum%32}
      for mac_index = 0, 127 do
         pf.r.MPSAR[2*mac_index + math.floor(poolnum/32)]:clr(msk)
      end
   end

   return self
      :set_MAC(opts.macaddr)
      :set_mirror(opts.mirror)
      :set_VLAN(opts.vlan)
      :set_rx_stats(opts.rxcounter)
      :set_tx_stats(opts.txcounter)
      :set_tx_rate(opts.rate_limit, opts.priority)
      :enable_receive()
      :enable_transmit()
end

function M_vf:init (opts)
   return self
      :init_dma_memory()
      :init_receive()
      :init_transmit()
      :set_MAC(opts.macaddr)
      :set_mirror(opts.mirror)
      :set_VLAN(opts.vlan)
      :set_rx_stats(opts.rxcounter)
      :set_tx_stats(opts.txcounter)
      :set_tx_rate(opts.rate_limit, opts.priority)
      :enable_receive()
      :enable_transmit()
end

M_vf.init_dma_memory = M_sf.init_dma_memory
M_vf.free_dma_memory = M_sf.free_dma_memory
M_vf.set_receive_descriptors = M_sf.set_receive_descriptors
M_vf.set_transmit_descriptors = M_sf.set_transmit_descriptors
M_vf.can_transmit = M_sf.can_transmit
M_vf.transmit = M_sf.transmit
M_vf.sync_transmit = M_sf.sync_transmit
M_vf.discard_unsent_packets = M_sf.discard_unsent_packets
M_vf.can_receive = M_sf.can_receive
M_vf.receive = M_sf.receive
M_vf.can_add_receive_buffer = M_sf.can_add_receive_buffer
M_vf.set_rx_buffersize = M_sf.set_rx_buffersize
M_vf.add_receive_buffer = M_sf.add_receive_buffer
M_vf.free_receive_buffers = M_sf.free_receive_buffers
M_vf.sync_receive = M_sf.sync_receive

function M_vf:init_receive ()
   local poolnum = self.poolnum or 0
   self.pf.r.PSRTYPE[poolnum](0)        -- no splitting, use pool's first queue
   self.r.RSCCTL(0x0)                   -- no RSC
   self:set_receive_descriptors()
   self.pf.r.PFVML2FLT[poolnum]:set(bits{MPE=28, BAM=27, AUPE=24})
   return self
end

function M_vf:enable_receive()
   self.r.RXDCTL(bits{Enable=25, VME=30})
   self.r.RXDCTL:wait(bits{enable=25})
   self.r.DCA_RXCTRL:clr(bits{RxCTRL=12})
   self.pf.r.PFVFRE[math.floor(self.poolnum/32)]:set(bits{VFRE=self.poolnum%32})
   return self
end

function M_vf:disable_receive(reenable)
   self.r.RXDCTL:clr(bits{Enable=25})
   self.r.RXDCTL:wait(bits{Enable=25}, 0)
   C.usleep(100)
   -- TODO free packet buffers
   self.pf.r.PFVFRE[math.floor(self.poolnum/32)]:clr(bits{VFRE=self.poolnum%32})

   if reenable then
      self.r.RXDCTL(bits{Enable=25, VME=30})
   --    self.r.RXDCTL:wait(bits{enable=25})
   end
   return self
end

function M_vf:init_transmit ()
   local poolnum = self.poolnum or 0
   self.r.TXDCTL:clr(bits{Enable=25})
   self:set_transmit_descriptors()
   self.pf.r.PFVMTXSW[math.floor(poolnum/32)]:clr(bits{LLE=poolnum%32})
   self.pf.r.PFVFTE[math.floor(poolnum/32)]:set(bits{VFTE=poolnum%32})
   self.pf.r.RTTDQSEL(poolnum)
   self.pf.r.RTTDT1C(0x80)
   self.pf.r.RTTBCNRC(0x00)         -- no rate limiting
   return self
end

function M_vf:enable_transmit()
   self.pf.r.DMATXCTL:set(bits{TE=0})
   self.r.TXDCTL:set(bits{Enable=25, SWFLSH=26})
   self.r.TXDCTL:wait(bits{Enable=25})
   return self
end

function M_vf:disable_transmit(reenable)
   -- TODO: wait TDH==TDT
   -- TODO: wait all is written back: DD bit or Head_WB
   self.r.TXDCTL:clr(bits{Enable=25})
   self.r.TXDCTL:set(bits{SWFLSH=26})
   self.r.TXDCTL:wait(bits{Enable=25}, 0)
   self.pf.r.PFVFTE[math.floor(self.poolnum/32)]:clr(bits{VFTE=self.poolnum%32})

   if reenable then
      self.r.TXDCTL:set(bits{Enable=25, SWFLSH=26})
   --    self.r.TXDCTL:wait(bits{Enable=25})
   end
   return self
end

function M_vf:set_MAC (mac)
   if not mac then return self end
   mac = macaddress:new(mac)
   return self
      :add_receive_MAC(mac)
      :set_transmit_MAC(mac)
end

function M_vf:unset_MAC()
end

function M_vf:add_receive_MAC (mac)
   mac = macaddress:new(mac)
   local pf = self.pf
   local mac_index, is_new = pf.mac_set:add(tostring(mac))
   if is_new then
      pf.r.RAL[mac_index](mac:subbits(0,32))
      pf.r.RAH[mac_index](bits({AV=31},mac:subbits(32,48)))
   end
   pf.r.MPSAR[2*mac_index + math.floor(self.poolnum/32)]
      :set(bits{Ena=self.poolnum%32})

   return self
end

function M_vf:set_transmit_MAC (mac)
   local poolnum = self.poolnum or 0
   self.pf.r.PFVFSPOOF[math.floor(poolnum/8)]:set(bits{MACAS=poolnum%8})
   return self
end

function M_vf:set_mirror (want_mirror)
   if want_mirror then
      -- set MAC promiscuous
      self.pf.r.PFVML2FLT[self.poolnum]:set(bits{
         AUPE=24, ROMPE=25, ROPE=26, BAM=27, MPE=28})

      -- pick one of a limited (4) number of mirroring rules
      local mirror_ndx, is_new = self.pf.mirror_set:add(self.poolnum)
      local mirror_rule = 0ULL

      -- mirror some or all pools
      if want_mirror.pool then
         mirror_rule = bor(bits{VPME=0}, mirror_rule)
         if want_mirror.pool == true then       -- mirror all pools
            self.pf.r.PFMRVM[mirror_ndx](0xFFFFFFFF)
            self.pf.r.PFMRVM[mirror_ndx+4](0xFFFFFFFF)
         elseif type(want_mirror.pool) == 'table' then
            local bm0 = self.pf.r.PFMRVM[mirror_ndx]
            local bm1 = self.pf.r.PFMRVM[mirror_ndx+4]
            for _, pool in ipairs(want_mirror.pool) do
               if pool <= 32 then
                  bm0 = bor(lshift(1, pool), bm0)
               else
                  bm1 = bor(lshift(1, pool-32), bm1)
               end
            end
            self.pf.r.PFMRVM[mirror_ndx](bm0)
            self.pf.r.PFMRVM[mirror_ndx+4](bm1)
         end
      end

      -- mirror hardware port
      if want_mirror.port then
         if want_mirror.port == true or want_mirror.port == 'in' or want_mirror.port == 'inout' then
            mirror_rule = bor(bits{UPME=1}, mirror_rule)
         end
         if want_mirror.port == true or want_mirror.port == 'out' or want_mirror.port == 'inout' then
            mirror_rule = bor(bits{DPME=2}, mirror_rule)
         end
      end

      -- mirror some or all vlans
      if want_mirror.vlan then
         mirror_rule = bor(bits{VLME=3}, mirror_rule)
            -- TODO: set which vlan's want to mirror
      end
      if mirror_rule ~= 0 then
         mirror_rule = bor(mirror_rule, lshift(self.poolnum, 8))
         self.pf.r.PFMRCTL[mirror_ndx]:set(mirror_rule)
      end
   end
   return self
end

function M_vf:unset_mirror()
   for rule_i = 0, 3 do
      -- check if any mirror rule points here
      local rule_dest = band(bit.rshift(self.pf.r.PFMRCTL[rule_i](), 8), 63)
      local bits = band(self.pf.r.PFMRCTL[rule_i](), 0x07)
      if bits ~= 0 and rule_dest == self.poolnum then
         self.pf.r.PFMRCTL[rule_i](0x0)     -- clear rule
         self.pf.r.PFMRVLAN[rule_i](0x0)    -- clear VLANs mirrored
         self.pf.r.PFMRVLAN[rule_i+4](0x0)
         self.pf.r.PFMRVM[rule_i](0x0)      -- clear pools mirrored
         self.pf.r.PFMRVM[rule_i+4](0x0)
      end
   end
   self.pf.mirror_set:pop(self.poolnum)
   return self
end

function M_vf:set_VLAN (vlan)
   if not vlan then return self end
   assert(vlan>=0 and vlan<4096, "bad VLAN number")
   return self
      :add_receive_VLAN(vlan)
      :set_tag_VLAN(vlan)
end

function M_vf:add_receive_VLAN (vlan)
   assert(vlan>=0 and vlan<4096, "bad VLAN number")
   local pf = self.pf
   local vlan_index, is_new = pf.vlan_set:add(vlan)
   if is_new then
      pf.r.VFTA[math.floor(vlan/32)]:set(bits{Ena=vlan%32})
      pf.r.PFVLVF[vlan_index](bits({Vl_En=31},vlan))
   end
   pf.r.PFVLVFB[2*vlan_index + math.floor(self.poolnum/32)]
      :set(bits{PoolEna=self.poolnum%32})
   return self
end
function M_vf:set_tag_VLAN(vlan)
   local poolnum = self.poolnum or 0
   self.pf.r.PFVFSPOOF[math.floor(poolnum/8)]:set(bits{VLANAS=poolnum%8+8})
   self.pf.r.PFVMVIR[poolnum](bits({VLANA=30}, vlan))  -- always add VLAN tag
   return self
end


function M_vf:unset_VLAN()
   local r = self.pf.r
   local offs, mask = math.floor(self.poolnum/32), bits{PoolEna=self.poolnum%32}

   for vln_ndx = 0, 63 do
      if band(r.PFVLVFB[2*vln_ndx+offs](), mask) ~= 0 then
         -- found a vlan this pool belongs to
         r.PFVLVFB[2*vln_ndx+offs]:clr(mask)
         if r.PFVLVFB[2*vln_ndx+offs]() == 0 then
            -- it was the last pool of the vlan
            local vlan = tonumber(band(r.PFVLVF[vln_ndx](), 0xFFF))
            r.PFVLVF[vln_ndx](0x0)
            r.VFTA[math.floor(vlan/32)]:clr(bits{Ena=vlan%32})
            self.pf.vlan_set:pop(vlan)
         end
      end
   end
   return self
end

function M_vf:set_rx_stats (counter)
   if not counter then return self end
   assert(counter>=0 and counter<16, "bad Rx counter")
   self.rxstats = counter
   self.pf.qs.RQSMR[math.floor(self.rxqn/4)]:set(lshift(counter,8*(self.rxqn%4)))
   return self
end

function M_vf:set_tx_stats (counter)
   if not counter then return self end
   assert(counter>=0 and counter<16, "bad Tx counter")
   self.txstats = counter
   self.pf.qs.TQSM[math.floor(self.txqn/4)]:set(lshift(counter,8*(self.txqn%4)))
   return self
end

function M_vf:get_rxstats ()
   if not self.rxstats then return nil end
   return {
      counter_id = self.rxstats,
      packets = tonumber(self.pf.qs.QPRC[self.rxstats]()),
      dropped = tonumber(self.pf.qs.QPRDC[self.rxstats]()),
      bytes = tonumber(lshift(self.pf.qs.QBRC_H[self.rxstats]()+0LL, 32)
               + self.pf.qs.QBRC_L[self.rxstats]())
   }
end

function M_vf:get_txstats ()
   if not self.txstats then return nil end
   return {
      counter_id = self.txstats,
      packets = tonumber(self.pf.qs.QPTC[self.txstats]()),
      bytes = tonumber(lshift(self.pf.qs.QBTC_H[self.txstats]()+0LL, 32)
               + self.pf.qs.QBTC_L[self.txstats]())
   }
end

function M_vf:set_tx_rate (limit, priority)
   limit = tonumber(limit) or 0
   self.pf.r.RTTDQSEL(self.poolnum)
   if limit >= 10 then
      local factor = 10000 / tonumber(limit)       -- line rate = 10,000 Mb/s
      factor = bit.band(math.floor(factor*2^14+0.5), 2^24-1) -- 10.14 bits
      self.pf.r.RTTBCNRC(bits({RS_ENA=31}, factor))
   else
      self.pf.r.RTTBCNRC(0x00)
   end

   priority = tonumber(priority) or 1.0
   self.pf.r.RTTDT1C(bit.band(math.floor(priority * 0x80), 0x3FF))
   return self
end


rxdesc_t = ffi.typeof [[
   union {
      struct {
         uint64_t address;
         uint64_t dd;
      } __attribute__((packed)) data;
      struct {
         uint16_t rsstype_packet_type;
         uint16_t rsccnt_hdrlen_sph;
         uint32_t xargs;
         uint32_t xstatus_xerror;
         uint16_t pkt_len;
         uint16_t vlan;
      } __attribute__((packed)) wb;
   }
]]

txdesc_t = ffi.typeof [[
   struct {
      uint64_t address, options;
   }
]]

--- ### Configuration register description.

config_registers_desc = [[
ANLP1     0x042B0 -            RO Auto Negotiation Link Partner
ANLP2     0x042B4 -            RO Auto Negotiation Link Partner 2
AUTOC     0x042A0 -            RW Auto Negotiation Control
AUTOC2    0x042A8 -            RW Auto Negotiation Control 2
CTRL      0x00000 -            RW Device Control
CTRL_EX   0x00018 -            RW Extended Device Control
DCA_ID    0x11070 -            RW DCA Requester ID Information
DCA_CTRL  0x11074 -            RW DCA Control Register
DMATXCTL  0x04A80 -            RW DMA Tx Control
DTXMXSZRQ 0x08100 -            RW DMA Tx Map Allow Size Requests
DTXTCPFLGL 0x04A88 -           RW DMA Tx TCP Flags Control Low
DTXTCPFLGH 0x04A88 -           RW DMA Tx TCP Flags Control High
EEC       0x10010 -            RW EEPROM/Flash Control
FCTRL     0x05080 -            RW Filter Control
FCCFG     0x03D00 -            RW Flow Control Configuration
HLREG0    0x04240 -            RW MAC Core Control 0
LINKS     0x042A4 -            RO Link Status Register
LINKS2    0x04324 -            RO Second status link register
MANC      0x05820 -            RW Management Control Register
MAXFRS    0x04268 -            RW Max Frame Size
MNGTXMAP  0x0CD10 -            RW Mangeability Tranxmit TC Mapping
MFLCN     0x04294 -            RW MAC Flow Control Register
MTQC      0x08120 -            RW Multiple Transmit Queues Command Register
MRQC      0x0EC80 -            RW Multiple Receive Queues Command Register
PFQDE     0x02F04 -            RW PF Queue Drop Enable Register
PFVTCTL   0x051B0 -             RW PF Virtual Control Register
RDRXCTL   0x02F00 -            RW Receive DMA Control
RTRUP2TC  0x03020 -            RW DCB Receive Use rPriority to Traffic Class
RTTBCNRC  0x04984 -            RW DCB Transmit Rate-Scheduler Config
RTTDCS    0x04900 -            RW DCB Transmit Descriptor Plane Control
RTTDQSEL  0x04904 -            RW DCB Transmit Descriptor Plane Queue Select
RTTDT1C   0x04908 -            RW DCB Transmit Descriptor Plane T1 Config
RTTUP2TC  0x0C800 -            RW DCB Transmit User Priority to Traffic Class
RXCTRL    0x03000 -            RW Receive Control
RXDSTATCTRL 0x02F40 -          RW Rx DMA Statistic Counter Control
SECRXCTRL 0x08D00 -            RW Security RX Control
SECRXSTAT 0x08D04 -            RO Security Rx Status
SECTXCTRL 0x08800 -            RW Security Tx Control
SECTXSTAT 0x08804 -            RO Security Tx Status
STATUS    0x00008 -            RO Device Status
SWSM      0x10140 -            RW Software Semaphore Register
SW_FW_SYNC 0x10160 -           RW Software–Firmware Synchronization
]]

switch_config_registers_desc = [[
PFMRCTL   0x0F600 +0x04*0..3    RW PF Mirror Rule Control
PFMRVLAN  0x0F610 +0x04*0..7    RW PF mirror Rule VLAN
PFMRVM    0x0F630 +0x04*0..7    RW PF Mirror Rule Pool
PFVFRE    0x051E0 +0x04*0..1    RW PF VF Receive Enable
PFVFTE    0x08110 +0x04*0..1    RW PF VF Transmit Enable
PFVMTXSW  0x05180 +0x04*0..1    RW PF VM Tx Switch Loopback Enable
PFVMVIR   0x08000 +0x04*0..63   RW PF VM VLAN Insert Register
PFVFSPOOF 0x08200 +0x04*0..7    RW PF VF Anti Spoof control
PFDTXGSWC 0x08220 -             RW PFDMA Tx General Switch Control
RTTDT2C   0x04910 +0x04*0..7    RW DCB Transmit Descriptor Plane T2 Config
RTTPT2C   0x0CD20 +0x04*0..7    RW DCB Transmit Packet Plane T2 Config
RXPBSIZE  0x03C00 +0x04*0..7    RW Receive Packet Buffer Size
TXPBSIZE  0x0CC00 +0x04*0..7    RW Transmit Packet Buffer Size
TXPBTHRESH 0x04950 +0x04*0..7   RW Tx Packet Buffer Threshold
]]

receive_registers_desc = [[
DCA_RXCTRL 0x0100C +0x40*0..63   RW Rx DCA Control Register
DCA_RXCTRL 0x0D00C +0x40*64..127 RW Rx DCA Control Register
RDBAL      0x01000 +0x40*0..63   RW Receive Descriptor Base Address Low
RDBAL      0x0D000 +0x40*64..127 RW Receive Descriptor Base Address Low
RDBAH      0x01004 +0x40*0..63   RW Receive Descriptor Base Address High
RDBAH      0x0D004 +0x40*64..127 RW Receive Descriptor Base Address High
RDLEN      0x01008 +0x40*0..63   RW Receive Descriptor Length
RDLEN      0x0D008 +0x40*64..127 RW Receive Descriptor Length
RDH        0x01010 +0x40*0..63   RO Receive Descriptor Head
RDH        0x0D010 +0x40*64..127 RO Receive Descriptor Head
RDT        0x01018 +0x40*0..63   RW Receive Descriptor Tail
RDT        0x0D018 +0x40*64..127 RW Receive Descriptor Tail
RXDCTL     0x01028 +0x40*0..63   RW Receive Descriptor Control
RXDCTL     0x0D028 +0x40*64..127 RW Receive Descriptor Control
SRRCTL     0x01014 +0x40*0..63   RW Split Receive Control Registers
SRRCTL     0x0D014 +0x40*64..127 RW Split Receive Control Registers
RSCCTL     0x0102C +0x40*0..63   RW RSC Control
RSCCTL     0x0D02C +0x40*64..127 RW RSC Control
]]

transmit_registers_desc = [[
DCA_TXCTRL 0x0600C +0x40*0..127 RW Tx DCA Control Register
TDBAL      0x06000 +0x40*0..127 RW Transmit Descriptor Base Address Low
TDBAH      0x06004 +0x40*0..127 RW Transmit Descriptor Base Address High
TDH        0x06010 +0x40*0..127 RW Transmit Descriptor Head
TDT        0x06018 +0x40*0..127 RW Transmit Descriptor Tail
TDLEN      0x06008 +0x40*0..127 RW Transmit Descriptor Length
TDWBAL     0x06038 +0x40*0..127 RW Tx Desc Completion Write Back Address Low
TDWBAH     0x0603C +0x40*0..127 RW Tx Desc Completion Write Back Address High
TXDCTL     0x06028 +0x40*0..127 RW Transmit Descriptor Control
]]

packet_filter_desc = [[
FCTRL     0x05080 -             RW Filter Control Register
FCRTL     0x03220 +0x04*0..7    RW Flow Control Receive Threshold Low
FCRTH     0x03260 +0x04*0..7    RW Flow Control Receive Threshold High
VLNCTRL   0x05088 -             RW VLAN Control Register
MCSTCTRL  0x05090 -             RW Multicast Control Register
PSRTYPE   0x0EA00 +0x04*0..63   RW Packet Split Receive Type Register
RXCSUM    0x05000 -             RW Receive Checksum Control
RFCTL     0x05008 -             RW Receive Filter Control Register
PFVFRE    0x051E0 +0x04*0..1    RW PF VF Receive Enable
PFVFTE    0x08110 +0x04*0..1    RW PF VF Transmit Enable
MTA       0x05200 +0x04*0..127  RW Multicast Table Array
RAL       0x0A200 +0x08*0..127  RW Receive Address Low
RAH       0x0A204 +0x08*0..127  RW Receive Address High
MPSAR     0x0A600 +0x04*0..255  RW MAC Pool Select Array
VFTA      0x0A000 +0x04*0..127  RW VLAN Filter Table Array
RQTC      0x0EC70 -             RW RSS Queues Per Traffic Class Register
RSSRK     0x0EB80 +0x04*0..9    RW RSS Random Key Register
RETA      0x0EB00 +0x04*0..31   RW Redirection Rable
SAQF      0x0E000 +0x04*0..127  RW Source Address Queue Filter
DAQF      0x0E200 +0x04*0..127  RW Destination Address Queue Filter
SDPQF     0x0E400 +0x04*0..127  RW Source Destination Port Queue Filter
FTQF      0x0E600 +0x04*0..127  RW Five Tuple Queue Filter
SYNQF     0x0EC30 -             RW SYN Packet Queue Filter
ETQF      0x05128 +0x04*0..7    RW EType Queue Filter
ETQS      0x0EC00 +0x04*0..7    RW EType Queue Select
PFVML2FLT 0x0F000 +0x04*0..63   RW PF VM L2 Control Register
PFVLVF    0x0F100 +0x04*0..63   RW PF VM VLAN Pool Filter
PFVLVFB   0x0F200 +0x04*0..127  RW PF VM VLAN Pool Filter Bitmap
PFUTA     0X0F400 +0x04*0..127  RW PF Unicast Table Array
]]
--- ### Statistics register description.

statistics_registers_desc = [[
CRCERRS       0x04000 -           RC CRC Error Count
ILLERRC       0x04004 -           RC Illegal Byte Error Count
ERRBC         0x04008 -           RC Error Byte Count
MLFC          0x04034 -           RC MAC Local Fault Count
MRFC          0x04038 -           RC MAC Remote Fault Count
RLEC          0x04040 -           RC Receive Length Error Count
SSVPC         0x08780 -           RC Switch Security Violation Packet Count
LXONRXCNT     0x041A4 -           RC Link XON Received Count
LXOFFRXCNT    0x041A8 -           RC Link XOFF Received Count
PXONRXCNT     0x04140 +4*0..7     RC Priority XON Received Count
PXOFFRXCNT    0x04160 +4*0..7     RC Priority XOFF Received Count
PRC64         0x0405C -           RC Packets Received [64 Bytes] Count
PRC127        0x04060 -           RC Packets Received [65-127 Bytes] Count
PRC255        0x04064 -           RC Packets Received [128-255 Bytes] Count
PRC511        0x04068 -           RC Packets Received [256-511 Bytes] Count
PRC1023       0x0406C -           RC Packets Received [512-1023 Bytes] Count
PRC1522       0x04070 -           RC Packets Received [1024 to Max Bytes] Count
BPRC          0x04078 -           RC Broadcast Packets Received Count
MPRC          0x0407C -           RC Multicast Packets Received Count
GPRC          0x04074 -           RC Good Packets Received Count
GORCL         0x04088 -           RC Good Octets Received Count Low
GORCH         0x0408C -           RC Good Octets Received Count High
RXNFGPC       0x041B0 -           RC Good Rx Non-Filtered Packet Counter
RXNFGBCL      0x041B4 -           RC Good Rx Non-Filter Byte Counter Low
RXNFGBCH      0x041B8 -           RC Good Rx Non-Filter Byte Counter High
RXDGPC        0x02F50 -           RC DMA Good Rx Packet Counter
RXDGBCL       0x02F54 -           RC DMA Good Rx Byte Counter Low
RXDGBCH       0x02F58 -           RC DMA Good Rx Byte Counter High
RXDDPC        0x02F5C -           RC DMA Duplicated Good Rx Packet Counter
RXDDBCL       0x02F60 -           RC DMA Duplicated Good Rx Byte Counter Low
RXDDBCH       0x02F64 -           RC DMA Duplicated Good Rx Byte Counter High
RXLPBKPC      0x02F68 -           RC DMA Good Rx LPBK Packet Counter
RXLPBKBCL     0x02F6C -           RC DMA Good Rx LPBK Byte Counter Low
RXLPBKBCH     0x02F70 -           RC DMA Good Rx LPBK Byte Counter High
RXDLPBKPC     0x02F74 -           RC DMA Duplicated Good Rx LPBK Packet Counter
RXDLPBKBCL    0x02F78 -           RC DMA Duplicated Good Rx LPBK Byte Counter Low
RXDLPBKBCH    0x02F7C -           RC DMA Duplicated Good Rx LPBK Byte Counter High
GPTC          0x04080 -           RC Good Packets Transmitted Count
GOTCL         0x04090 -           RC Good Octets Transmitted Count Low
GOTCH         0x04094 -           RC Good Octets Transmitted Count High
TXDGPC        0x087A0 -           RC DMA Good Tx Packet Counter
TXDGBCL       0x087A4 -           RC DMA Good Tx Byte Counter Low
TXDGBCH       0x087A8 -           RC DMA Good Tx Byte Counter High
RUC           0x040A4 -           RC Receive Undersize Count
RFC           0x040A8 -           RC Receive Fragment Count
ROC           0x040AC -           RC Receive Oversize Count
RJC           0x040B0 -           RC Receive Jabber Count
MNGPRC        0x040B4 -           RC Management Packets Received Count
MNGPDC        0x040B8 -           RC Management Packets Dropped Count
TORL          0x040C0 -           RC Total Octets Received
TORH          0x040C4 -           RC Total Octets Received
TPR           0x040D0 -           RC Total Packets Received
TPT           0x040D4 -           RC Total Packets Transmitted
PTC64         0x040D8 -           RC Packets Transmitted [64 Bytes] Count
PTC127        0x040DC -           RC Packets Transmitted [65-127 Bytes] Count
PTC255        0x040E0 -           RC Packets Transmitted [128-255 Bytes] Count
PTC511        0x040E4 -           RC Packets Transmitted [256-511 Bytes] Count
PTC1023       0x040E8 -           RC Packets Transmitted [512-1023 Bytes] Count
PTC1522       0x040EC -           RC Packets Transmitted [Greater than 1024 Bytes] Count
MPTC          0x040F0 -           RC Multicast Packets Transmitted Count
BPTC          0x040F4 -           RC Broadcast Packets Transmitted Count
MSPDC         0x04010 -           RC MAC short Packet Discard Count
XEC           0x04120 -           RC XSUM Error Count
FCCRC         0x05118 -           RC FC CRC Error Count
FCOERPDC      0x0241C -           RC FCoE Rx Packets Dropped Count
FCLAST        0x02424 -           RC FC Last Error Count
FCOEPRC       0x02428 -           RC FCoE Packets Received Count
FCOEDWRC      0x0242C -           RC FCOE DWord Received Count
FCOEPTC       0x08784 -           RC FCoE Packets Transmitted Count
FCOEDWTC      0x08788 -           RC FCoE DWord Transmitted Count
]]

queue_statistics_registers_desc = [[
RQSMR         0x02300 +0x4*0..31  RW Receive Queue Statistic Mapping Registers
TQSM          0x08600 +0x4*0..31  RW Transmit Queue Statistic Mapping Registers
QPRC          0x01030 +0x40*0..15 RC Queue Packets Received Count
QPRDC         0x01430 +0x40*0..15 RC Queue Packets Received Drop Count
QBRC_L        0x01034 +0x40*0..15 RC Queue Bytes Received Count Low
QBRC_H        0x01038 +0x40*0..15 RC Queue Bytes Received Count High
QPTC          0x08680 +0x4*0..15  RC Queue Packets Transmitted Count
QBTC_L        0x08700 +0x8*0..15  RC Queue Bytes Transmitted Count Low
QBTC_H        0x08704 +0x8*0..15  RC Queue Bytes Transmitted Count High
]]<|MERGE_RESOLUTION|>--- conflicted
+++ resolved
@@ -93,21 +93,6 @@
 end
 
 
-<<<<<<< HEAD
-function M_sf:init_dma_memory ()
-   self.rxdesc, self.rxdesc_phy =
-      memory.dma_alloc(num_descriptors * ffi.sizeof(rxdesc_t))
-   self.txdesc, self.txdesc_phy =
-      memory.dma_alloc(num_descriptors * ffi.sizeof(txdesc_t))
-   -- Add bounds checking
-   --self.rxdesc = lib.bounds_checked(rxdesc_t, self.rxdesc, 0, num_descriptors)
-   --self.txdesc = lib.bounds_checked(txdesc_t, self.txdesc, 0, num_descriptors)
-
-   -- without bounds checking:
-   self.rxdesc = ffi.cast(ffi.typeof("$*",rxdesc_t), self.rxdesc)
-   self.txdesc = ffi.cast(ffi.typeof("$*",txdesc_t), self.txdesc)
-   return self
-=======
 function M_sf:recheck()
    local mask = bits{Link_up=30}
    if band(self.r.LINKS(), mask) == mask then
@@ -153,7 +138,6 @@
       _tx_pool[#_tx_pool+1] = {ptr = self.txdesc, phy = self.txdesc_phy}
       return self
    end
->>>>>>> 18fe95c0
 end
 
 function M_sf:global_reset ()
